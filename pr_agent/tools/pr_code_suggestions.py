--- conflicted
+++ resolved
@@ -170,20 +170,12 @@
                 content = d['suggestion_content'].rstrip()
                 label = d['label'].strip()
 
-<<<<<<< HEAD
                 if get_settings().pr_code_suggestions.include_improved_code:
                     new_code_snippet = d['improved_code'].rstrip()
                     if new_code_snippet:
                         new_code_snippet = self.dedent_code(relevant_file, relevant_lines_start, new_code_snippet)
                     body = f"**Suggestion:** {content} [{label}]\n```suggestion\n" + new_code_snippet + "\n```"
                     code_suggestions.append({'body': body, 'relevant_file': relevant_file,
-=======
-                if new_code_snippet:
-                    new_code_snippet = self.dedent_code(relevant_file, relevant_lines_start, new_code_snippet)
-
-                body = f"**Suggestion:** {content} [{label}]\n```suggestion\n" + new_code_snippet + "\n```"
-                code_suggestions.append({'body': body, 'relevant_file': relevant_file,
->>>>>>> cc03f7f6
                                              'relevant_lines_start': relevant_lines_start,
                                              'relevant_lines_end': relevant_lines_end})
             except Exception:
@@ -378,13 +370,13 @@
                     pr_body += f"""\n\n<details><summary>{suggestion_summary}</summary>\n\n___\n\n"""
 
                     pr_body += f"""
-  
-  
+
+
 **{suggestion_content}**
-    
+
 [{relevant_file} {range_str}]({code_snippet_link})
 
-{example_code}                   
+{example_code}
 """
                     pr_body += f"</details>"
                     pr_body += f"</td></tr>"
