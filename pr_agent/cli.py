import argparse
import asyncio
import os

from pr_agent.agent.pr_agent import PRAgent, commands
from pr_agent.config_loader import get_settings
from pr_agent.log import setup_logger
from pr_agent.algo.ai_handlers.litellm_ai_handler import LiteLLMAiHandler

litellm_ai_handler = LiteLLMAiHandler()
setup_logger()



def run(inargs=None):
    parser = argparse.ArgumentParser(description='AI based pull request analyzer', usage=
"""\
Usage: cli.py --pr-url=<URL on supported git hosting service> <command> [<args>].
For example:
- cli.py --pr_url=... review
- cli.py --pr_url=... describe
- cli.py --pr_url=... improve
- cli.py --pr_url=... ask "write me a poem about this PR"
- cli.py --pr_url=... reflect
- cli.py --issue_url=... similar_issue

Supported commands:
- review / review_pr - Add a review that includes a summary of the PR and specific suggestions for improvement.

- ask / ask_question [question] - Ask a question about the PR.

- describe / describe_pr - Modify the PR title and description based on the PR's contents.

- improve / improve_code - Suggest improvements to the code in the PR as pull request comments ready to commit.
Extended mode ('improve --extended') employs several calls, and provides a more thorough feedback

- reflect - Ask the PR author questions about the PR.

- update_changelog - Update the changelog based on the PR's contents.

- add_docs

- generate_labels


Configuration:
To edit any configuration parameter from 'configuration.toml', just add -config_path=<value>.
For example: 'python cli.py --pr_url=... review --pr_reviewer.extra_instructions="focus on the file: ..."'
""")
    parser.add_argument('--pr_url', type=str, help='The URL of the PR to review', default=None)
    parser.add_argument('--issue_url', type=str, help='The URL of the Issue to review', default=None)
    parser.add_argument('command', type=str, help='The', choices=commands, default='review')
    parser.add_argument('rest', nargs=argparse.REMAINDER, default=[])
    args = parser.parse_args(inargs)
    if not args.pr_url and not args.issue_url:
        parser.print_help()
        return

    command = args.command.lower()
    get_settings().set("CONFIG.CLI_MODE", True)
    if args.issue_url:
<<<<<<< HEAD
        result = asyncio.run(PRAgent().handle_request(args.issue_url, [command] + args.rest))
    else:
        result = asyncio.run(PRAgent().handle_request(args.pr_url, [command] + args.rest))
=======
        result = asyncio.run(PRAgent(ai_handler=litellm_ai_handler).handle_request(args.issue_url, command + " " + " ".join(args.rest)))
    else:
        result = asyncio.run(PRAgent(ai_handler=litellm_ai_handler).handle_request(args.pr_url, command + " " + " ".join(args.rest)))
>>>>>>> 69a7c77a
    if not result:
        parser.print_help()


if __name__ == '__main__':
    run()<|MERGE_RESOLUTION|>--- conflicted
+++ resolved
@@ -59,15 +59,9 @@
     command = args.command.lower()
     get_settings().set("CONFIG.CLI_MODE", True)
     if args.issue_url:
-<<<<<<< HEAD
-        result = asyncio.run(PRAgent().handle_request(args.issue_url, [command] + args.rest))
+        result = asyncio.run(PRAgent(ai_handler=litellm_ai_handler).handle_request(args.issue_url, [command] + args.rest))
     else:
-        result = asyncio.run(PRAgent().handle_request(args.pr_url, [command] + args.rest))
-=======
-        result = asyncio.run(PRAgent(ai_handler=litellm_ai_handler).handle_request(args.issue_url, command + " " + " ".join(args.rest)))
-    else:
-        result = asyncio.run(PRAgent(ai_handler=litellm_ai_handler).handle_request(args.pr_url, command + " " + " ".join(args.rest)))
->>>>>>> 69a7c77a
+        result = asyncio.run(PRAgent(ai_handler=litellm_ai_handler).handle_request(args.pr_url, [command] + args.rest))
     if not result:
         parser.print_help()
 
