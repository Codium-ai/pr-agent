## Local repo (CLI)
When running from your locally cloned PR-Agent repo (CLI), your local configuration file will be used.
Examples of invoking the different tools via the CLI:

- **Review**:       `python -m pr_agent.cli --pr_url=<pr_url>  review`
- **Describe**:     `python -m pr_agent.cli --pr_url=<pr_url>  describe`
- **Improve**:      `python -m pr_agent.cli --pr_url=<pr_url>  improve`
- **Ask**:          `python -m pr_agent.cli --pr_url=<pr_url>  ask "Write me a poem about this PR"`
- **Reflect**:      `python -m pr_agent.cli --pr_url=<pr_url>  reflect`
- **Update Changelog**:      `python -m pr_agent.cli --pr_url=<pr_url>  update_changelog`

`<pr_url>` is the url of the relevant PR (for example: [#50](https://github.com/Codium-ai/pr-agent/pull/50)).

**Notes:**

(1) in addition to editing your local configuration file, you can also change any configuration value by adding it to the command line:
```
python -m pr_agent.cli --pr_url=<pr_url>  /review --pr_reviewer.extra_instructions="focus on the file: ..."
```

(2) You can print results locally, without publishing them, by setting in `configuration.toml`:
```
[config]
publish_output=false
verbosity_level=2
```
This is useful for debugging or experimenting with different tools.


### Online usage

Online usage means invoking PR-Agent tools by [comments](https://github.com/Codium-ai/pr-agent/pull/229#issuecomment-1695021901) on a PR.
Commands for invoking the different tools via comments:

- **Review**:       `/review`
- **Describe**:     `/describe`
- **Improve**:      `/improve`
- **Ask**:          `/ask "..."`
- **Reflect**:      `/reflect`
- **Update Changelog**:      `/update_changelog`


To edit a specific configuration value, just add `--config_path=<value>` to any command.
For example, if you want to edit the `review` tool configurations, you can run:
```
/review --pr_reviewer.extra_instructions="..." --pr_reviewer.require_score_review=false
```
Any configuration value in [configuration file](https://github.com/Codium-ai/pr-agent/blob/main/pr_agent/settings/configuration.toml) file can be similarly edited. Comment `/config` to see the list of available configurations.


## GitHub App

!!! note "Configurations for PR-Agent Pro"
    PR-Agent Pro for GitHub is an App, hosted by CodiumAI. So all the instructions below are relevant also for PR-Agent Pro users.
    Same goes for [GitLab webhook](#gitlab-webhook) and [BitBucket App](#bitbucket-app) sections.

### GitHub app automatic tools when a new PR is opened

The [github_app](https://github.com/Codium-ai/pr-agent/blob/main/pr_agent/settings/configuration.toml#L108) section defines GitHub app specific configurations.  

The configuration parameter `pr_commands` defines the list of tools that will be **run automatically** when a new PR is opened.
```
[github_app]
pr_commands = [
    "/describe --pr_description.add_original_user_description=true --pr_description.keep_original_user_title=true --pr_description.final_update_message=false",
    "/review --pr_reviewer.num_code_suggestions=0",
    "/improve",
]
```
This means that when a new PR is opened/reopened or marked as ready for review, PR-Agent will run the `describe`, `review` and `improve` tools.  
For the `describe` tool, for example, the `add_original_user_description` and `keep_original_user_title` parameters will be set to true.

You can override the default tool parameters by using one the three options for a [configuration file](https://codium-ai.github.io/Docs-PR-Agent/usage-guide/#configuration-options): **wiki**, **local**, or **global**. 
For example, if your local `.pr_agent.toml` file contains:
```
[pr_description]
add_original_user_description = false
keep_original_user_title = false
```
When a new PR is opened, PR-Agent will run the `describe` tool with the above parameters.

To cancel the automatic run of all the tools, set:
```
[github_app]
handle_pr_actions = []
```

You can also disable automatic runs for PRs with specific titles, by setting the `ignore_pr_titles` parameter with the relevant regex. For example:
```
[github_app]
ignore_pr_title = ["^[Auto]", ".*ignore.*"]
```
will ignore PRs with titles that start with "Auto" or contain the word "ignore".

### GitHub app automatic tools for push actions (commits to an open PR)

In addition to running automatic tools when a PR is opened, the GitHub app can also respond to new code that is pushed to an open PR.

The configuration toggle `handle_push_trigger` can be used to enable this feature.  
The configuration parameter `push_commands` defines the list of tools that will be **run automatically** when new code is pushed to the PR.
```
[github_app]
handle_push_trigger = true
push_commands = [
    "/describe --pr_description.add_original_user_description=true --pr_description.keep_original_user_title=true",
    "/review  --pr_reviewer.num_code_suggestions=0 --pr_reviewer.final_update_message=false",
]
```
This means that when new code is pushed to the PR, the PR-Agent will run the `describe` and `review` tools, with the specified parameters.

## GitHub Action
`GitHub Action` is a different way to trigger PR-Agent tools, and uses a different configuration mechanism than `GitHub App`.<br>
You can configure settings for `GitHub Action` by adding environment variables under the env section in `.github/workflows/pr_agent.yml` file. 
Specifically, start by setting the following environment variables:
```yaml
      env:
        OPENAI_KEY: ${{ secrets.OPENAI_KEY }} # Make sure to add your OpenAI key to your repo secrets
        GITHUB_TOKEN: ${{ secrets.GITHUB_TOKEN }} # Make sure to add your GitHub token to your repo secrets
        github_action_config.auto_review: "true" # enable\disable auto review
        github_action_config.auto_describe: "true" # enable\disable auto describe
        github_action_config.auto_improve: "true" # enable\disable auto improve
        github_action_config.enable_output: "true" # enable\disable github actions output parameter
```
`github_action_config.auto_review`, `github_action_config.auto_describe` and `github_action_config.auto_improve` are used to enable/disable automatic tools that run when a new PR is opened.
If not set, the default configuration is for all three tools to run automatically when a new PR is opened.

<<<<<<< HEAD
`github_action_config.enable_output` are used to enable/disable github actions [output parameter](https://docs.github.com/en/actions/creating-actions/metadata-syntax-for-github-actions#outputs-for-docker-container-and-javascript-actions) (default is `true`). 
Review result is output as JSON to `steps.{step-id}.outputs.review` property.
The JSON structure is equivalent to the yaml data structure defined in [pr_reviewer_prompts.toml](https://github.com/idubnori/pr-agent/blob/main/pr_agent/settings/pr_reviewer_prompts.toml).

Note that you can give additional config parameters by adding environment variables to `.github/workflows/pr_agent.yml`, or by using a `.pr_agent.toml` file in the root of your repo, similar to the GitHub App usage.
=======
Note that you can give additional config parameters by adding environment variables to `.github/workflows/pr_agent.yml`, or by using a `.pr_agent.toml` [configuration file](https://pr-agent-docs.codium.ai/usage-guide/configuration_options/#global-configuration-file) in the root of your repo
>>>>>>> f0c5aec0

For example, you can set an environment variable: `pr_description.publish_labels=false`, or add a `.pr_agent.toml` file with the following content:
```
[pr_description]
publish_labels = false
```
to prevent PR-Agent from publishing labels when running the `describe` tool.

## GitLab Webhook
After setting up a GitLab webhook, to control which commands will run automatically when a new PR is opened, you can set the `pr_commands` parameter in the configuration file, similar to the GitHub App:
```
[gitlab]
pr_commands = [
    "/describe --pr_description.add_original_user_description=true --pr_description.keep_original_user_title=true",
    "/review --pr_reviewer.num_code_suggestions=0",
    "/improve",
]
```

## BitBucket App
Similar to GitHub app, when running PR-Agent from BitBucket App, the default [configuration file](https://github.com/Codium-ai/pr-agent/blob/main/pr_agent/settings/configuration.toml) from a pre-built docker will be initially loaded.

By uploading a local `.pr_agent.toml` file to the root of the repo's main branch, you can edit and customize any configuration parameter. Note that you need to upload `.pr_agent.toml` prior to creating a PR, in order for the configuration to take effect.

For example, if your local `.pr_agent.toml` file contains:
```
[pr_reviewer]
inline_code_comments = true
```

Each time you invoke a `/review` tool, it will use inline code comments.

### BitBucket Self-Hosted App automatic tools

To control which commands will run automatically when a new PR is opened, you can set the `pr_commands` parameter in the configuration file:
Specifically, set the following values:

```
[bitbucket_app]
pr_commands = [
    "/review --pr_reviewer.num_code_suggestions=0",
    "/improve --pr_code_suggestions.summarize=false",
]
```

## Azure DevOps provider

To use Azure DevOps provider use the following settings in configuration.toml:
```
[config]
git_provider="azure"
```

Azure DevOps provider supports [PAT token](https://learn.microsoft.com/en-us/azure/devops/organizations/accounts/use-personal-access-tokens-to-authenticate?view=azure-devops&tabs=Windows) or [DefaultAzureCredential](https://learn.microsoft.com/en-us/azure/developer/python/sdk/authentication-overview#authentication-in-server-environments) authentication.
PAT is faster to create, but has build in expiration date, and will use the user identity for API calls. 
Using DefaultAzureCredential you can use managed identity or Service principle, which are more secure and will create separate ADO user identity (via AAD) to the agent.

If PAT was chosen, you can assign the value in .secrets.toml. 
If DefaultAzureCredential was chosen, you can assigned the additional env vars like AZURE_CLIENT_SECRET directly, 
or use managed identity/az cli (for local development) without any additional configuration.
in any case, 'org' value must be assigned in .secrets.toml:
```
[azure_devops]
org = "https://dev.azure.com/YOUR_ORGANIZATION/"
# pat = "YOUR_PAT_TOKEN" needed only if using PAT for authentication
```

### Azure DevOps Webhook

To control which commands will run automatically when a new PR is opened, you can set the `pr_commands` parameter in the configuration file, similar to the GitHub App:
```
[azure_devops_server]
pr_commands = [
    "/describe --pr_description.add_original_user_description=true --pr_description.keep_original_user_title=true",
    "/review --pr_reviewer.num_code_suggestions=0",
    "/improve",
]
```<|MERGE_RESOLUTION|>--- conflicted
+++ resolved
@@ -124,15 +124,11 @@
 `github_action_config.auto_review`, `github_action_config.auto_describe` and `github_action_config.auto_improve` are used to enable/disable automatic tools that run when a new PR is opened.
 If not set, the default configuration is for all three tools to run automatically when a new PR is opened.
 
-<<<<<<< HEAD
 `github_action_config.enable_output` are used to enable/disable github actions [output parameter](https://docs.github.com/en/actions/creating-actions/metadata-syntax-for-github-actions#outputs-for-docker-container-and-javascript-actions) (default is `true`). 
 Review result is output as JSON to `steps.{step-id}.outputs.review` property.
 The JSON structure is equivalent to the yaml data structure defined in [pr_reviewer_prompts.toml](https://github.com/idubnori/pr-agent/blob/main/pr_agent/settings/pr_reviewer_prompts.toml).
 
-Note that you can give additional config parameters by adding environment variables to `.github/workflows/pr_agent.yml`, or by using a `.pr_agent.toml` file in the root of your repo, similar to the GitHub App usage.
-=======
 Note that you can give additional config parameters by adding environment variables to `.github/workflows/pr_agent.yml`, or by using a `.pr_agent.toml` [configuration file](https://pr-agent-docs.codium.ai/usage-guide/configuration_options/#global-configuration-file) in the root of your repo
->>>>>>> f0c5aec0
 
 For example, you can set an environment variable: `pr_description.publish_labels=false`, or add a `.pr_agent.toml` file with the following content:
 ```
