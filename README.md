--- conflicted
+++ resolved
@@ -37,13 +37,8 @@
 See [here](https://github.com/Codium-ai/pr-agent/blob/main/docs/CUSTOM_SUGGESTIONS.md) for more details.
 
 ### Jan 17, 2024
-<<<<<<< HEAD
 - 💎 Inline file summary - The `describe` tool has a new option `--pr_description.inline_file_summary`, which allows to add a summary of each file changes to the Diffview page. See [here](https://github.com/Codium-ai/pr-agent/blob/main/docs/DESCRIBE.md#inline-file-summary-)
 - The `improve` tool can now present suggestions in a nice collapsible format, which significantly reduces the PR footprint. See [here](https://github.com/Codium-ai/pr-agent/blob/main/docs/IMPROVE.md#summarized-vs-commitable-code-suggestions) for more details. 
-=======
-- 💎 Inline file summary - The `describe` tool has a new option, `--pr_description.inline_file_summary`, which allows adding a summary of each file change to the Diffview page. See [here](https://github.com/Codium-ai/pr-agent/blob/main/docs/DESCRIBE.md#inline-file-summary-)
-- The `improve` tool now can present suggestions in a nice collapsible format, which significantly reduces the PR footprint. See [here](https://github.com/Codium-ai/pr-agent/blob/main/docs/IMPROVE.md#summarized-vs-commitable-code-suggestions) for more details. 
->>>>>>> 9986f530
 - To accompany the improved interface of the  `improve` tool, we change the [default automation settings](https://github.com/Codium-ai/pr-agent/blob/main/pr_agent/settings/configuration.toml#L116) of our GithupApp to:
 ```
 pr_commands = [
